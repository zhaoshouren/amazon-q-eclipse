--- conflicted
+++ resolved
@@ -353,17 +353,11 @@
         String encryptedPartialChatResult = ProgressNotificationUtils.getObject(params, String.class);
         String serializedData = lspEncryptionManager.decrypt(encryptedPartialChatResult);
         Map<String, Object> partialChatResult = jsonHandler.deserialize(serializedData, Map.class);
-<<<<<<< HEAD
         if (partialChatResult != null) {
             Object body = partialChatResult.get("body");
             if (body == null || (body instanceof String && ((String) body).length() == 0)) {
                 return;
             }
-=======
-        Object body = partialChatResult.get("body");
-        if (body == null || (body instanceof String && ((String) body).length() == 0)) {
-            return;
->>>>>>> 6df138a4
         }
 
         String command = (inlineChatTabId.equals(tabId))
