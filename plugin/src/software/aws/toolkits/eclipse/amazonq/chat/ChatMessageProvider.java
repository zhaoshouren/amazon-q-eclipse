// Copyright 2024 Amazon.com, Inc. or its affiliates. All Rights Reserved.
// SPDX-License-Identifier: Apache-2.0

package software.aws.toolkits.eclipse.amazonq.chat;

import java.util.Map;
import java.util.concurrent.CompletableFuture;
import java.util.concurrent.ConcurrentHashMap;

import software.aws.toolkits.eclipse.amazonq.chat.models.ButtonClickParams;
import software.aws.toolkits.eclipse.amazonq.chat.models.ButtonClickResult;
import software.aws.toolkits.eclipse.amazonq.chat.models.EncryptedChatParams;
import software.aws.toolkits.eclipse.amazonq.chat.models.EncryptedQuickActionParams;
import software.aws.toolkits.eclipse.amazonq.chat.models.FeedbackParams;
import software.aws.toolkits.eclipse.amazonq.chat.models.FileClickParams;
import software.aws.toolkits.eclipse.amazonq.chat.models.FollowUpClickParams;
import software.aws.toolkits.eclipse.amazonq.chat.models.GenericLinkClickParams;
import software.aws.toolkits.eclipse.amazonq.chat.models.GenericTabParams;
import software.aws.toolkits.eclipse.amazonq.chat.models.InsertToCursorPositionParams;
import software.aws.toolkits.eclipse.amazonq.chat.models.PromptInputOptionChangeParams;
import software.aws.toolkits.eclipse.amazonq.lsp.AmazonQLspServer;
import software.aws.toolkits.eclipse.amazonq.plugin.Activator;

public final class ChatMessageProvider {

    private final AmazonQLspServer amazonQLspServer;
    // Map of in-flight requests per tab Ids
    // TODO ECLIPSE-349: Handle disposing resources of this class including this map
    private Map<String, CompletableFuture<String>> inflightRequestByTabId = new ConcurrentHashMap<String, CompletableFuture<String>>();

    public static CompletableFuture<ChatMessageProvider> createAsync() {
        return Activator.getLspProvider().getAmazonQServer()
                .thenApply(ChatMessageProvider::new);
    }

    private ChatMessageProvider(final AmazonQLspServer amazonQLspServer) {
        this.amazonQLspServer = amazonQLspServer;
    }

    public CompletableFuture<String> sendChatPrompt(final String tabId, final EncryptedChatParams encryptedChatRequestParams) {
        ChatMessage chatMessage = new ChatMessage(amazonQLspServer);

        var response = chatMessage.sendChatPrompt(encryptedChatRequestParams);
        // We assume there is only one outgoing request per tab because the input is
        // blocked when there is an outgoing request
        inflightRequestByTabId.put(tabId, response);

        return handleChatResponse(tabId, response);
    }

    public CompletableFuture<String> sendInlineChatPrompt(final EncryptedChatParams encryptedChatRequestParams) {
        ChatMessage chatMessage = new ChatMessage(amazonQLspServer);
        return chatMessage.sendInlineChatPrompt(encryptedChatRequestParams);
    }

    public CompletableFuture<String> sendQuickAction(final String tabId, final EncryptedQuickActionParams encryptedQuickActionParams) {
        ChatMessage chatMessage = new ChatMessage(amazonQLspServer);

        var response = chatMessage.sendQuickAction(encryptedQuickActionParams);
        // We assume there is only one outgoing request per tab because the input is
        // blocked when there is an outgoing request
        inflightRequestByTabId.put(tabId, response);

        return handleChatResponse(tabId, response);
    }

    private CompletableFuture<String> handleChatResponse(final String tabId, final CompletableFuture<String> response) {
        return response.whenComplete((result, exception) -> {
            inflightRequestByTabId.remove(tabId);
        });
    }

    public CompletableFuture<Boolean> endChat(final GenericTabParams tabParams) {
        ChatMessage chatMessage = new ChatMessage(amazonQLspServer);
        return chatMessage.endChat(tabParams);
    }

    public void sendPromptInputOptionChange(final PromptInputOptionChangeParams optionChangeParams) {
        ChatMessage chatMessage = new ChatMessage(amazonQLspServer);
        chatMessage.sendPromptInputOptionChange(optionChangeParams);
    }

    public void sendChatReady() {
        ChatMessage chatMessage = new ChatMessage(amazonQLspServer);
        chatMessage.sendChatReady();
    }

    public void sendTabAdd(final GenericTabParams tabParams) {
        ChatMessage chatMessage = new ChatMessage(amazonQLspServer);
        chatMessage.sendTabAdd(tabParams);
    }

    public void sendTabRemove(final GenericTabParams tabParams) {
        ChatMessage chatMessage = new ChatMessage(amazonQLspServer);
        cancelInflightRequests(tabParams.tabId());
        chatMessage.sendTabRemove(tabParams);
    }

    public void sendTabChange(final GenericTabParams tabParams) {
        ChatMessage chatMessage = new ChatMessage(amazonQLspServer);
        chatMessage.sendTabChange(tabParams);
    }

    public void sendFileClick(final FileClickParams fileClickParams) {
        ChatMessage chatMessage = new ChatMessage(amazonQLspServer);
        chatMessage.sendFileClick(fileClickParams);
    }

    public void sendInfoLinkClick(final GenericLinkClickParams sourceLinkClickParams) {
        ChatMessage chatMessage = new ChatMessage(amazonQLspServer);
        chatMessage.sendInfoLinkClickParams(sourceLinkClickParams);
    }

    public void sendLinkClick(final GenericLinkClickParams sourceLinkClickParams) {
        ChatMessage chatMessage = new ChatMessage(amazonQLspServer);
        chatMessage.sendLinkClickParams(sourceLinkClickParams);
    }

    public void sendSourceLinkClick(final GenericLinkClickParams sourceLinkClickParams) {
        ChatMessage chatMessage = new ChatMessage(amazonQLspServer);
        chatMessage.sendSourceLinkClickParams(sourceLinkClickParams);
    }

    public void sendInsertToCursorPositionParams(final InsertToCursorPositionParams insertToCursorPositionParams) {
        ChatMessage chatMessage = new ChatMessage(amazonQLspServer);
        chatMessage.sendInsertToCursorPositionParams(insertToCursorPositionParams);
    }

    public void followUpClick(final FollowUpClickParams followUpClickParams) {
        ChatMessage chatMessage = new ChatMessage(amazonQLspServer);
        chatMessage.followUpClick(followUpClickParams);
    }

    public void sendTelemetryEvent(final Object params) {
        ChatMessage chatMessage = new ChatMessage(amazonQLspServer);
        chatMessage.sendTelemetryEvent(params);
    }

    public void sendFeedback(final FeedbackParams params) {
        ChatMessage chatMessage = new ChatMessage(amazonQLspServer);
        chatMessage.sendFeedback(params);
    }

    public CompletableFuture<Object> sendListConversations(final Object params) {
        ChatMessage chatMessage = new ChatMessage(amazonQLspServer);
        return chatMessage.sendListConversations(params);
    }

    public CompletableFuture<ButtonClickResult> sendButtonClick(final ButtonClickParams params) {
        ChatMessage chatMessage = new ChatMessage(amazonQLspServer);
        return chatMessage.sendButtonClick(params);
    }

    public CompletableFuture<Object> sendConversationClick(final Object params) {
        ChatMessage chatMessage = new ChatMessage(amazonQLspServer);
        return chatMessage.sendConversationClick(params);
    }

    public CompletableFuture<Void> sendCreatePrompt(final Object params) {
        ChatMessage chatMessage = new ChatMessage(amazonQLspServer);
        return chatMessage.sendCreatePrompt(params);
    }

<<<<<<< HEAD
    public CompletableFuture<Object> sendTabBarActions(final Object params) {
        ChatMessage chatMessage = new ChatMessage(amazonQLspServer);
        return chatMessage.tabBarActions(params);
    }

    private void cancelInflightRequests(final String tabId) {
=======
    public void cancelInflightRequests(final String tabId) {
>>>>>>> 5ac34015
        var inflightRequest  =  inflightRequestByTabId.getOrDefault(tabId, null);
        if (inflightRequest != null) {
            inflightRequest.cancel(true);
            inflightRequestByTabId.remove(tabId);
        }
    }
}<|MERGE_RESOLUTION|>--- conflicted
+++ resolved
@@ -161,16 +161,12 @@
         return chatMessage.sendCreatePrompt(params);
     }
 
-<<<<<<< HEAD
     public CompletableFuture<Object> sendTabBarActions(final Object params) {
         ChatMessage chatMessage = new ChatMessage(amazonQLspServer);
         return chatMessage.tabBarActions(params);
     }
 
-    private void cancelInflightRequests(final String tabId) {
-=======
     public void cancelInflightRequests(final String tabId) {
->>>>>>> 5ac34015
         var inflightRequest  =  inflightRequestByTabId.getOrDefault(tabId, null);
         if (inflightRequest != null) {
             inflightRequest.cancel(true);
